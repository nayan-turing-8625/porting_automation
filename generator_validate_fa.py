--- conflicted
+++ resolved
@@ -993,21 +993,13 @@
     query_txt = working_row.get("query", "").strip()
     user_loc = working_row.get("user_location", "")
     query_date = working_row.get("query_date", "").strip()
-<<<<<<< HEAD
     uploaded_file_url = (working_row.get("video_prompt") or "").strip()
-=======
-
->>>>>>> 8eb92ee7
+
     # Parse public tools
     public_tools = _parse_public_tools(
         working_row.get("public_content_sources_used", "").strip()
     )
-<<<<<<< HEAD
-
-
-
-=======
->>>>>>> 8eb92ee7
+
     # Process final services
     final_services = split_services(
         working_row.get("final_state_changes_needed", "")
