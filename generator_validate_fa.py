from __future__ import annotations
from dateutil import parser
import os, sys, re, json, ast, time, pprint, logging, traceback
from typing import Dict, Any, List, Optional, Tuple
from datetime import datetime, timezone
from concurrent.futures import ThreadPoolExecutor, as_completed

import nbformat
from nbformat.v4 import new_notebook, new_markdown_cell, new_code_cell

# --- Colab / Google APIs ---
from google.colab import auth, drive as gdrive_mount  # type: ignore
from googleapiclient.discovery import build           # type: ignore
from googleapiclient.http import MediaInMemoryUpload  # type: ignore
from googleapiclient.errors import HttpError          # type: ignore

# =========================
# Config via environment
# =========================
SPREADSHEET_ID       = os.environ.get("SPREADSHEET_ID", "").strip()
SOURCE_SHEET_NAME    = os.environ.get("SOURCE_SHEET_NAME", "Template Colab").strip()
SOURCE_WORKING_SHEET_NAME = os.environ.get("SOURCE_WORKING_SHEET_NAME", "Working_Sheet").strip()

<<<<<<< HEAD
=======

>>>>>>> 4b7a1337
CODE_SPREADSHEET_ID  = "1nY7dC2pn4dQcBdRH3Ar5o1d0rv9UOOW_kXRamzN8GCM" # optional
CODE_SHEET_NAME      = os.environ.get("CODE_SHEET_NAME", "Translate_JSONs").strip()


GEMINI_API_KEY = os.environ.get('GEMINI_API_KEY')
DEFAULT_GEMINI_MODEL_NAME = os.environ.get('DEFAULT_GEMINI_MODEL_NAME',"gemini-2.5-pro-preview-03-25")
LIVE_API_URL = os.environ.get('LIVE_API_URL')




SUMMARY_SHEET_NAME_WORKING_AUTOMATION = os.environ.get(
    "SUMMARY_SHEET_NAME_WORKING_AUTOMATION_FA_VAL", "Working_Sheet_Generated_Colabs"
).strip()

WS_OUT_FOLDER_NAME   = os.environ.get("WS_OUT_FOLDER_NAME_FA_VAL", "generated_colabs_ws").strip()
MAX_WORKERS          = int(os.environ.get("MAX_WORKERS", "6"))

# Final-assertion column names (env-controlled)
FINAL_ASSERTION_COL_NAME = os.environ.get("FINAL_ASSERTION_COL_NAME", "final_assertion_code").strip()
MODIFIED_FINAL_ASSERTION_COL_NAME = os.environ.get("MODIFIED_FINAL_ASSERTION_COL_NAME", "modified_final_assertion_code").strip()

# Drive paths
MYDRIVE_ROOT         = "/content/drive/MyDrive"
CODEBASE_FOLDER_NAME = "port_automation"
CODEBASE_ROOT        = os.path.join(MYDRIVE_ROOT, CODEBASE_FOLDER_NAME)



GEMINI_API_KEY = os.environ.get('GEMINI_API_KEY')
DEFAULT_GEMINI_MODEL_NAME = os.environ.get('DEFAULT_GEMINI_MODEL_NAME',"gemini-2.5-pro-preview-03-25")
LIVE_API_URL = os.environ.get('LIVE_API_URL')

# =========================
# Logging
# =========================
os.environ["PYTHONUNBUFFERED"] = "1"
try:
    sys.stdout.reconfigure(line_buffering=True)
except Exception:
    pass

def init_logging(level: str = "INFO") -> logging.Logger:
    lvl = getattr(logging, level.upper(), logging.INFO)
    root = logging.getLogger()
    for h in root.handlers[:]:
        root.removeHandler(h)
    lg = logging.getLogger("generator_ws_parallel")
    for h in lg.handlers[:]:
        lg.removeHandler(h)
    h = logging.StreamHandler(sys.stdout)
    h.setLevel(lvl)
    h.setFormatter(logging.Formatter("%(asctime)s | %(levelname)-8s | %(message)s", "%Y-%m-%d %H:%M:%S"))
    root.setLevel(lvl); root.addHandler(h)
    lg.setLevel(lvl); lg.propagate = True
    return lg

log = init_logging("INFO")

# =========================
# Default DB paths
# =========================
DEFAULT_DB_PATHS: Dict[str, str] = {
    "contacts":           "DBs/ContactsDefaultDB.json",
    "whatsapp":           "/content/DBs/WhatsAppDefaultDB.json",
    "google_calendar":    "/content/DBs/CalendarDefaultDB.json",
    "gmail":              "/content/DBs/GmailDefaultDB.json",
    "device_setting":     "/content/DBs/DeviceSettingDefaultDB.json",
    "media_control":      "/content/DBs/MediaControlDefaultDB.json",
    "clock":              "/content/DBs/ClockDefaultDB.json",
    "generic_reminders":  "/content/DBs/GenericRemindersDefaultDB.json",
    "notes_and_lists":    "/content/DBs/NotesAndListsDefaultDB.json",
}

# =========================
# Service specs
# =========================
SERVICE_SPECS: Dict[str, Dict[str, Any]] = {
    "whatsapp":         {"api": "whatsapp",           "requires": ["contacts"]},
    "contacts":         {"api": "contacts",           "requires": []},
    "calendar":         {"api": "google_calendar",    "requires": []},
    "gmail":            {"api": "gmail",              "requires": []},
    "device_settings":  {"api": "device_setting",     "requires": []},
    "media_control":    {"api": "media_control",      "requires": []},
    "clock":            {"api": "clock",              "requires": []},
    "reminders":        {"api": "generic_reminders",  "requires": []},
    "notes":            {"api": "notes_and_lists",    "requires": []},
}

# =========================
# Porting specs (initial stage)
# =========================
PORTING_SPECS: Dict[str, Dict[str, Any]] = {
    "whatsapp": {
        "json_vars": [
            ("contacts_initial_db", "contacts_src_json",  False),
            ("whatsapp_initial_db", "whatsapp_src_json",  False),
        ],
        "pre_call_lines": [
            "port_contact_db = contacts_src_json",
            "port_whatsapp_db = whatsapp_src_json",
        ],
        "call": "port_db_whatsapp_and_contacts(port_contact_db, port_whatsapp_db)",
    },
    "calendar": {
        "json_vars":   [("calendar_initial_db", "port_calender_db", True)],
        "call":        "port_calendar_db(json.dumps(port_calender_db, ensure_ascii=False))",
    },
    "contacts": {
        "json_vars":   [("contacts_initial_db", "contacts_src_json", False)],
        "call":        "port_db_contacts(contacts_src_json)",
    },
    "gmail": {
        "json_vars":   [("gmail_initial_db", "gmail_src_json", False)],
        "pre_call_lines": ["port_gmail_db_key = gmail_src_json"],
        "call":        "port_gmail_db(port_gmail_db_key)",
    },
    "device_settings": {
        "json_vars":   [("device_settings_initial_db", "device_settings_src_json", False)],
        "call":        "port_device_setting_db(device_settings_src_json)",
    },
    "media_control": {
        "json_vars":   [("media_control_initial_db", "media_control_src_json", False)],
        "call":        "port_media_control_db(media_control_src_json)",
    },
    "clock": {
        "json_vars":   [("clock_initial_db", "clock_src_json", False)],
        "call":        "port_clock_db(clock_src_json)",
    },
    "reminders": {
        "json_vars":   [("reminders_initial_db", "reminders_src_json", False)],
        "call":        "port_generic_reminder_db(reminders_src_json)",
    },
    "notes": {
        "json_vars":   [("notes_initial_db", "notes_src_json", False)],
        "call":        "port_notes_and_lists_initial_db(notes_src_json)",
    },
}

# For FINAL DB injection we override the primary var to the service's own var
SELF_VAR_BY_SERVICE: Dict[str, Tuple[str, bool]] = {
    "whatsapp":        ("whatsapp_src_json", False),
    "contacts":        ("contacts_src_json", False),
    "calendar":        ("port_calender_db",  True),
    "gmail":           ("gmail_src_json",    False),
    "device_settings": ("device_settings_src_json", False),
    "media_control":   ("media_control_src_json",   False),
    "clock":           ("clock_src_json",    False),
    "reminders":       ("reminders_src_json",False),
    "notes":           ("notes_src_json",    False),
}

# Primary initial DB column per service
PRIMARY_INITIAL_DB_COL: Dict[str, str] = {
    "contacts":        "contacts_initial_db",
    "calendar":        "calendar_initial_db",
    "gmail":           "gmail_initial_db",
    "whatsapp":        "whatsapp_initial_db",
    "device_settings": "device_settings_initial_db",
    "media_control":   "media_control_initial_db",
    "clock":           "clock_initial_db",
    "reminders":       "reminders_initial_db",
    "notes":           "notes_initial_db",
}

# =========================
# Utils
# =========================
def mount_and_import_codebase():
    gdrive_mount.mount("/content/drive", force_remount=False)
    if not os.path.isdir(CODEBASE_ROOT):
        raise RuntimeError(
            f"Codebase folder not found at {CODEBASE_ROOT}. "
            f"Place your repo under MyDrive/{CODEBASE_FOLDER_NAME}/"
        )
    if CODEBASE_ROOT not in sys.path:
        sys.path.append(CODEBASE_ROOT)
    from static_code.setup_code_cell import setup_cell
    from static_code.pipinstall_cell import pipinstall_cell
    return setup_cell, pipinstall_cell

def auth_services():
    auth.authenticate_user()
    drive = build("drive", "v3")
    sheets = build("sheets", "v4")
    return drive, sheets

def normalize_service_token(tok: str) -> str:
    t = re.sub(r"[/&]", " ", str(tok).strip().lower()); t = re.sub(r"\s+", " ", t)
    synonyms = {
        "google calendar": "calendar", "calender": "calendar",
        "google mail": "gmail", "email": "gmail", "e-mail": "gmail",
        "media control": "media_control",
        "device settings": "device_settings",
        "whatsapp message": "whatsapp", "whatsapp messages": "whatsapp",
        "message": "whatsapp", "messages": "whatsapp",
        "reminder": "reminders", "generic reminders": "reminders",
        "notes and lists": "notes", "notes_and_lists": "notes",
    }
    return synonyms.get(t, t)

def split_services(cell: Optional[str]) -> List[str]:
    if not cell: return []
    tokens = re.split(r"[|,]", cell)
    out, seen = [], set()
    for tok in tokens:
        name = normalize_service_token(tok)
        if name and name not in seen:
            out.append(name); seen.add(name)
    return out

def parse_initial_db(cell_value: Optional[str]) -> Dict[str, Any]:
    if cell_value is None: return {}
    s = str(cell_value).strip()
    if not s or s.lower() in {"nan","none","null"}: return {}
    return json.loads(s)

def parse_json_best_effort(cell_value: Optional[str]) -> Dict[str, Any]:
    if cell_value is None: return {}
    s = str(cell_value).strip()
    if not s or s.lower() in {"nan","none","null"}: return {}
    try:
        return json.loads(s)
    except Exception:
        pass
    try:
        val = ast.literal_eval(s)
        if isinstance(val, (dict, list)):
            return val
    except Exception:
        pass
    return {}

def py_literal(obj: Any) -> str:
    return pprint.pformat(obj, width=100, sort_dicts=False)

def reescape_newlines_inside_string_literals(src: str) -> str:
    if not src: return ""
    s = src.replace("\r\n","\n").replace("\r","\n")
    out=[]; i=0; n=len(s); in_str=False; triple=False; quote=''; escape=False; in_comment=False
    while i<n:
        ch=s[i]
        if in_comment:
            out.append(ch)
            if ch=="\n": in_comment=False
            i+=1; continue
        if in_str:
            if escape: out.append(ch); escape=False
            elif ch=="\\": out.append(ch); escape=True
            elif triple:
                if ch==quote and i+2<n and s[i+1]==quote and s[i+2]==quote:
                    out+=[ch,quote,quote]; i+=3; in_str=False; triple=False
                else:
                    out.append("\\n" if ch=="\n" else ch); i+=1
                continue
            else:
                if ch=="\n": out.append("\\n")
                elif ch==quote: out.append(ch); in_str=False
                else: out.append(ch)
            i+=1; continue
        if ch=="#":
            in_comment=True; out.append(ch); i+=1; continue
        if ch in ("'",'"'):
            if i+2<n and s[i+1]==ch and s[i+2]==ch:
                out+=[ch,ch,ch]; i+=3; in_str=True; triple=True; quote=ch
            else:
                out.append(ch); i+=1; in_str=True; triple=False; quote=ch
            continue
        out.append(ch); i+=1
    return "".join(out)

# ---------- Drive helpers
def find_root_folder_id(drive, name: str) -> str:
    q = f"name='{name}' and mimeType='application/vnd.google-apps.folder' and 'root' in parents and trashed=false"
    res = drive.files().list(q=q, fields="files(id,name)").execute().get("files", [])
    if not res: raise RuntimeError(f"Folder '{name}' not found in My Drive root.")
    return res[0]["id"]

def ensure_subfolder(drive, parent_id: str, name: str) -> str:
    q = (f"'{parent_id}' in parents and name='{name}' and "
         f"mimeType='application/vnd.google-apps.folder' and trashed=false")
    res = drive.files().list(q=q, fields="files(id,name)").execute().get("files", [])
    if res: return res[0]["id"]
    meta = {"name": name, "mimeType": "application/vnd.google-apps.folder", "parents": [parent_id]}
    folder = drive.files().create(body=meta, fields="id").execute()
    return folder["id"]

def resolve_output_folder_id(drive, out_hint: str, codebase_folder_name: str) -> str:
    if out_hint:
        try:
            meta = drive.files().get(fileId=out_hint, fields="id,name,mimeType,trashed").execute()
            if meta and meta.get("mimeType") == "application/vnd.google-apps.folder" and not meta.get("trashed", False):
                log.info("Using provided Drive folder ID: %s (%s)", meta["id"], meta["name"])
                return meta["id"]
        except Exception:
            pass
        base_id = find_root_folder_id(drive, codebase_folder_name)
        sub_id = ensure_subfolder(drive, base_id, out_hint)
        log.info("Using/created subfolder '%s' under MyDrive/%s", out_hint, codebase_folder_name)
        return sub_id
    base_id = find_root_folder_id(drive, codebase_folder_name)
    return ensure_subfolder(drive, base_id, "generated_colabs_ws")

def empty_drive_folder(drive, folder_id: str) -> int:
    log.info("Emptying output folder (id=%s) before generation …", folder_id)
    removed=0; page_token=None
    while True:
        resp = drive.files().list(
            q=f"'{folder_id}' in parents and trashed=false",
            fields="nextPageToken, files(id, name, mimeType)",
            pageToken=page_token
        ).execute()
        files = resp.get("files", [])
        if not files: break
        for f in files:
            fid=f["id"]; fname=f.get("name",""); mt=f.get("mimeType","")
            try:
                drive.files().delete(fileId=fid).execute()
                removed+=1; log.info("  - removed: %s (%s)", fname, mt)
            except Exception as e:
                log.warning("  - could not remove %s (%s): %s", fname, fid, e)
        page_token = resp.get("nextPageToken")
        if not page_token: break
    log.info("Output folder emptied: %d item(s) removed.", removed)
    return removed

def upload_notebook_to_drive_with_retries(folder_id: str, filename: str, nb: nbformat.NotebookNode,
                                          max_retries: int = 5, base_delay: float = 1.0) -> Tuple[str, str]:
    attempt = 0
    last_err: Optional[Exception] = None
    while attempt <= max_retries:
        try:
            drive = build("drive", "v3")  # fresh per thread
            data = nbformat.writes(nb).encode("utf-8")
            media = MediaInMemoryUpload(data, mimetype="application/vnd.google.colaboratory", resumable=False)
            meta  = {"name": filename, "mimeType": "application/vnd.google.colaboratory", "parents": [folder_id]}
            file  = drive.files().create(body=meta, media_body=media, fields="id,webViewLink").execute()
            file_id = file["id"]
            colab_url = f"https://colab.research.google.com/drive/{file_id}"
            return file_id, colab_url
        except HttpError as e:
            last_err = e
            status = getattr(e.resp, "status", None)
            if status in (403, 429, 500, 502, 503, 504):
                sleep_s = base_delay * (2 ** attempt) + (0.1 * attempt)
                log.warning("Upload retry %d for %s due to HTTP %s; sleeping %.1fs",
                            attempt + 1, filename, status, sleep_s)
                time.sleep(sleep_s)
                attempt += 1
                continue
            raise
        except Exception as e:
            last_err = e
            sleep_s = base_delay * (2 ** attempt) + (0.1 * attempt)
            log.warning("Upload retry %d for %s after error: %s; sleeping %.1fs",
                        attempt + 1, filename, e, sleep_s)
            time.sleep(sleep_s); attempt += 1
    if last_err: raise last_err
    raise RuntimeError("Unknown upload failure.")

# ---------- Sheets helpers
def get_first_sheet_title(sheets, spreadsheet_id: str) -> str:
    meta = sheets.spreadsheets().get(spreadsheetId=spreadsheet_id).execute()
    return meta["sheets"][0]["properties"]["title"]

def read_sheet_as_dicts(sheets, spreadsheet_id: str, sheet_name: str) -> Tuple[List[str], List[Dict[str, str]]]:
    rng = f"'{sheet_name}'"
    resp = sheets.spreadsheets().values().get(spreadsheetId=spreadsheet_id, range=rng).execute()
    values = resp.get("values", [])
    if not values: return [], []
    headers = [h.strip() for h in values[0]]
    rows: List[Dict[str, str]] = []
    for r in values[1:]:
        row_dict = {headers[i]: (r[i] if i < len(r) else "") for i in range(len(headers))}
        rows.append(row_dict)
    return headers, rows

# ---------- DATA-DRIVEN initial services
def compute_initial_services_from_template_row(template_row: Dict[str, str]) -> List[str]:
    selected: List[str] = []
    for svc, col in PRIMARY_INITIAL_DB_COL.items():
        if str(template_row.get(col, "")).strip():
            selected.append(svc)
    if "whatsapp" in selected and "contacts" in selected:
        selected.remove("contacts")
    return selected

def api_modules_for_services(services: List[str]) -> List[str]:
    """Return API modules for the given services + their dependencies, deduped in order."""
    modules: List[str] = []
    for s in services:
        spec = SERVICE_SPECS.get(s)
        if not spec: continue
        api = spec["api"]
        if api not in modules:
            modules.append(api)
        for req in spec.get("requires", []):
            req_api = SERVICE_SPECS[req]["api"]
            if req_api not in modules:
                modules.append(req_api)
    return modules

# ---------- Code sheet readers
def _find_header(headers: List[str], candidates: List[str]) -> Optional[str]:
    hnorm = [h.strip().lower() for h in headers]
    for cand in candidates:
        cand_l = cand.strip().lower()
        for i, h in enumerate(hnorm):
            if h == cand_l:
                return headers[i]
    for cand in candidates:
        cand_l = cand.strip().lower()
        for i, h in enumerate(hnorm):
            if cand_l in h:
                return headers[i]
    return None

def _parse_any_date(s: str) -> Optional[datetime]:
    if not s: return None
    s = s.strip()
    fmts = [
        "%Y-%m-%d","%Y/%m/%d","%d-%m-%Y","%m/%d/%Y","%d/%m/%Y",
        "%Y-%m-%d %H:%M:%S","%Y/%m/%d %H:%M:%S","%m/%d/%Y %H:%M:%S","%d/%m/%Y %H:%M:%S",
        "%b %d, %Y","%d %b %Y","%b %d %Y","%Y.%m.%d",
    ]
    for fmt in fmts:
        try: return datetime.strptime(s, fmt)
        except Exception: pass
    try: return datetime.fromisoformat(s.replace("Z","+00:00"))
    except Exception: return None

def build_service_code_map_with_logs(
    sheets,
    spreadsheet_id: str,
    code_sheet_name: str,
    code_col_candidates: List[str],
    date_col_candidates: List[str] = None,
    resp_col_candidates: List[str] = None,
) -> Tuple[Dict[str, str], Dict[str, Tuple[str, str]]]:
    headers, rows = read_sheet_as_dicts(sheets, spreadsheet_id, code_sheet_name)
    if not rows:
        raise RuntimeError(f"No rows found in code sheet '{code_sheet_name}'.")
    svc_col  = _find_header(headers, ["service_name","service","api","services"])
    code_col = _find_header(headers, code_col_candidates or ["function_to_translate_json"])
    if not svc_col or not code_col:
        raise RuntimeError(f"Missing service/code columns in code sheet '{code_sheet_name}'.")
    date_col = _find_header(headers, (date_col_candidates or
                                      ["translate_jsons(date_updated)","date_updated","last_updated","updated_at","modified_at","date"]))
    resp_col = _find_header(headers, (resp_col_candidates or
                                      ["responsible person","responsible","owner","author","updated_by"]))

    grouped: Dict[str, List[Dict[str, str]]] = {}
    for r in rows:
        raw_svc = (r.get(svc_col) or "").strip()
        if not raw_svc: continue
        svc_norm = normalize_service_token(raw_svc)
        grouped.setdefault(svc_norm, []).append(r)

    code_map: Dict[str, str] = {}
    meta_map: Dict[str, Tuple[str, str]] = {}
    for svc, items in grouped.items():
        best_idx = -1; best_dt: Optional[datetime] = None
        for i, it in enumerate(items):
            dt_str = (it.get(date_col) if date_col else "") or ""
            dt = _parse_any_date(dt_str) if dt_str else None
            if best_dt is None or (dt and dt > best_dt):
                best_dt = dt; best_idx = i
        chosen = items[best_idx] if best_idx >= 0 else items[0]
        code_str = chosen.get(code_col, "") or ""
        if not code_str: continue
        code_map[svc] = code_str
        chosen_date = (chosen.get(date_col) or "N/A") if date_col else "N/A"
        chosen_resp = (chosen.get(resp_col) or "N/A") if resp_col else "N/A"
        meta_map[svc] = (chosen_date, chosen_resp)
        log.info("Using latest porting code for '%s' (%s) updated on %s by %s",
                 svc, code_col, chosen_date, chosen_resp)
    return code_map, meta_map

# ---------- Summary writer (PST)
def _now_pacific() -> Tuple[str, str]:
    try:
        from zoneinfo import ZoneInfo
        tz = ZoneInfo("America/Los_Angeles")
        dt = datetime.now(timezone.utc).astimezone(tz)
    except Exception:
        dt = datetime.now()
    return dt.strftime("%Y-%m-%d"), dt.strftime("%H:%M:%S")

def upsert_summary_sheet_ws(sheets, spreadsheet_id: str, sheet_name: str, rows: List[List[str]]):
    meta = sheets.spreadsheets().get(spreadsheetId=spreadsheet_id).execute()
    existing = {sh["properties"]["title"] for sh in meta.get("sheets", [])}
    if sheet_name not in existing:
        sheets.spreadsheets().batchUpdate(
            spreadsheetId=spreadsheet_id,
            body={"requests": [{"addSheet": {"properties": {"title": sheet_name}}}]},
        ).execute()
        log.info("Created summary sheet tab: %s", sheet_name)
    else:
        sheets.spreadsheets().values().clear(
            spreadsheetId=spreadsheet_id, range=f"'{sheet_name}'"
        ).execute()
        log.info("Cleared existing rows in summary sheet tab: %s", sheet_name)

    refresh_date, refresh_time = _now_pacific()
    rows6 = [r + [refresh_date, refresh_time] for r in rows]

    headers = ["sample_id", "task_id", "services_required", "colab_url", "refresh_date", "refresh_time"]
    body = {"range": f"'{sheet_name}'!A1", "majorDimension": "ROWS", "values": [headers] + rows6}
    sheets.spreadsheets().values().update(
        spreadsheetId=spreadsheet_id,
        range=f"'{sheet_name}'!A1",
        valueInputOption="RAW",
        body=body,
    ).execute()

    meta = sheets.spreadsheets().get(spreadsheetId=spreadsheet_id).execute()
    sheet_id = None
    for sh in meta["sheets"]:
        if sh["properties"]["title"] == sheet_name:
            sheet_id = sh["properties"]["sheetId"]; break
    if sheet_id is not None:
        row_count = len(rows6) + 1
        req = [{
            "updateDimensionProperties": {
                "range": {"sheetId": sheet_id, "dimension": "ROWS", "startIndex": 0, "endIndex": row_count},
                "properties": {"pixelSize": 18},
                "fields": "pixelSize",
            }
        }]
        sheets.spreadsheets().batchUpdate(spreadsheetId=spreadsheet_id, body={"requests": req}).execute()

# ---------- Notebook builders
<<<<<<< HEAD
def build_metadata_cell(
    sample_id: str,
    query_text: str,
    api_modules: List[str],
    query_date: str,
    uploaded_file_url: str = "",
    public_tools:list[str] = []
):
=======
def build_metadata_cell(sample_id: str, query_text: str, api_modules: List[str], query_date: str,public_tools:list[str]):
>>>>>>> 4b7a1337
    # Parse query_date similar to Freezegun logic: validate with dateutil.parser; if invalid, omit.
    dt_value = ""
    if query_date:
        dt_value = re.sub(r"^[\*'\s]+", "", query_date).strip()
<<<<<<< HEAD

=======
>>>>>>> 4b7a1337
    md = [
        f"**Sample ID**: {sample_id}\n\n",
        f"**Query**: {query_text or ''}\n\n",
        "**DB Type**: Base Case\n\n",
        "**Case Description**:\n\n",
    ]

    if uploaded_file_url:
        md.append("```\n<additional_data>\n")
        md.append(f'  <current_uploaded_file src="{uploaded_file_url}" />\n')
        md.append("</additional_data>\n```\n\n")

    md.extend([
        "**Global/Context Variables:**\n\n\n",
        "**Datetime Context Variables:**\n",
    ])

    if dt_value:
        md.append(f"- {dt_value}\n\n")
    else:
        md.append("\n")  # keep structure even if empty

    md.append("**APIs:**\n")
    md += [f"- {a}\n" for a in api_modules]
    if public_tools:
        md += [f"- {p}\n" for p in public_tools]
    md.append("\n**Databases:**")

    return new_markdown_cell("".join(md))


def build_warnings_cell(issues: Dict[str, Any]):
    msgs=[]
    if issues["unknown_services"]: msgs.append(f"- Unknown/unsupported services: `{', '.join(issues['unknown_services'])}`")
    if issues["missing_inputs"]:   msgs.append(f"- Missing required inputs: `{', '.join(issues['missing_inputs'])}`")
    if issues["json_errors"]:      msgs.append("- JSON parse errors:\n  - " + "\n  - ".join(f"`{k}` → {v}" for k,v in issues["json_errors"].items()))
    return new_markdown_cell("### Warnings detected for this row\n\n" + "\n".join(msgs)) if msgs else None

def build_setup_cells(setup_cell: str, pipinstall_cell: str):
    setup_src = reescape_newlines_inside_string_literals(setup_cell).strip() + "\n"
    pip_src   = reescape_newlines_inside_string_literals(pipinstall_cell).strip() + "\n"
    return [
        new_markdown_cell("## Download relevant files"),
        new_code_cell(setup_src),
        new_markdown_cell("## Install Dependencies and Clone Repositories"),
        new_code_cell(pip_src),
    ]

def build_import_and_port_cell_ws(
    api_modules: List[str],
    services_for_code: List[str],         # data-driven list from initial DB columns
    template_row: Dict[str, str],
    code_map_initial: Dict[str, str],
    meta_map_initial: Dict[str, Tuple[str, str]],
    user_location_value: str,
    query_date: str,
    public_tools:List[str]
):
    L: List[str] = []
    L.append("# Imports")
    L = add_gemini_keys(L,public_tools)
<<<<<<< HEAD
    # Add Freezegun as first import
=======
>>>>>>> 4b7a1337
    # L = add_freezegun_block(L,query_date)
    for m in api_modules: L.append(f"import {m}")
    for m in public_tools or []: L.append(f"import {m}")
    if "notes_and_lists" in api_modules:
        L.append("from notes_and_lists.SimulationEngine.utils import update_title_index, update_content_index")
        L.append("from typing import Dict, Any")
        L.append("from datetime import timezone")
    L += ["import json, uuid", "from datetime import datetime", "import os", ""]
    # USER_LOCATION injection (force single line, escape)
    raw_loc = str(user_location_value or "")
    single_line = " ".join(raw_loc.split())
    user_loc_val = single_line.replace("\\", "\\\\").replace('\"', '\\"')
    L.append('# User location from Working Sheet')
    L.append(f'os.environ["USER_LOCATION"] = "{user_loc_val}"')
    L.append("")
    # Load default DBs
    L.append("# Load default DBs")
    for api in api_modules:
        if api in DEFAULT_DB_PATHS:
            L.append(f'{api}.SimulationEngine.db.load_state("{DEFAULT_DB_PATHS[api]}")')
    L.append("")

    calls: List[str] = []

    for svc in services_for_code:
        spec = PORTING_SPECS.get(svc)
        if not spec:
            L += [f"# (No porting spec defined for '{svc}'; skipping)", ""]
            continue

        # Inject inputs — from TEMPLATE row (initial DBs)
        for col, var, as_dict in spec.get("json_vars", []):
            try:
                d = parse_initial_db(template_row.get(col))
            except Exception:
                d = {}
            if as_dict:
                L += [f"# {var} from Template Colab → {col} (dict)", f"{var} = {py_literal(d)}", ""]
            else:
                L += [f"# {var} from Template Colab → {col} (JSON string)", f"{var} = json.dumps({py_literal(d)}, ensure_ascii=False)", ""]

        # Paste live code with meta line (initial)
        code_str = code_map_initial.get(svc, "")
        if code_str:
            code_str = reescape_newlines_inside_string_literals(code_str).strip()
            date_upd, resp = meta_map_initial.get(svc, ("", ""))
            L += [
                f"# ==== Porting code for service: {svc} (from live sheet: function_to_translate_json) ====",
                f"# Using latest porting code for '{svc}' which was updated on {date_upd} by {resp}",
                code_str,
                "",
            ]
            for ln in spec.get("pre_call_lines", []): L.append(ln)
            if spec.get("pre_call_lines"): L.append("")
            calls.append(spec["call"])
        else:
            L += [f"# (No initial code found in code sheet for service '{svc}')", ""]

    if calls:
        L += ["# Execute initial porting"] + calls
    return new_code_cell("\n".join(L) + "\n")

def final_db_col_for_service(svc: str) -> str:
    """Working Sheet FINAL DB column — '<service>_final_db'."""
    return f"{svc}_final_db"

def build_action_final_dbs_cell_ws(
    final_services: List[str],
    working_row: Dict[str, str],
    code_map_final: Dict[str, str],
    meta_map_final: Dict[str, Tuple[str, str]],
    template_row: Dict[str, str],
    public_tools:list[str]
):
    """
    Builds the Action block code cell that applies FINAL DB changes.
    Now starts with an Imports section mirroring the Initial DB block,
    but only for final_services + their dependencies.
    """
    L: List[str] = []

    # --- Imports for Action block (mirrors Initial DB block) ---
    action_api_modules = api_modules_for_services(final_services)
    L.append("# Imports (Action)")
    for m in action_api_modules: L.append(f"import {m}")
    for m in public_tools or []: L.append(f"import {m}")
    if "notes_and_lists" in action_api_modules:
        L.append("from notes_and_lists.SimulationEngine.utils import update_title_index, update_content_index")
        L.append("from typing import Dict, Any")
        L.append("from datetime import timezone")
    L += ["import json, uuid", "from datetime import datetime", "import os", ""]
    # (We do NOT reload default DBs or reset USER_LOCATION here.)

    calls: List[str] = []

    if not final_services:
        L += ["# No final state changes requested for this task.", ""]
        return new_code_cell("\n".join(L) + "\n")

    for svc_raw in final_services:
        svc = normalize_service_token(svc_raw)
        spec = PORTING_SPECS.get(svc)
        if not spec:
            L += [f"# (No porting spec defined for '{svc}'; skipping)", ""]
            continue

        var_name, is_dict = SELF_VAR_BY_SERVICE.get(svc, (None, False))
        if not var_name:
            L += [f"# (Could not determine primary variable for service '{svc}'; skipping)", ""]
            continue

        # --- Inject FINAL JSON for the service from Working Sheet ---
        col = final_db_col_for_service(svc)   # <service>_final_db from Working Sheet
        d = parse_json_best_effort(working_row.get(col))
        if is_dict:
            L += [f"# {var_name} from Working Sheet → {col} (dict)",
                  f"{var_name} = {py_literal(d)}", ""]
        else:
            L += [f"# {var_name} from Working Sheet → {col} (JSON string)",
                  f"{var_name} = json.dumps({py_literal(d)}, ensure_ascii=False)", ""]

        # --- WhatsApp-specific handling for contacts_src_json ---
        if svc == "whatsapp":
            contacts_final_col = final_db_col_for_service("contacts")  # 'contacts_final_db'
            contacts_final_raw = (working_row.get(contacts_final_col) or "").strip()
            if contacts_final_raw:
                contacts_final_parsed = parse_json_best_effort(contacts_final_raw)
                L += [
                    "# Use contacts from Working Sheet final DB for WhatsApp final stage",
                    f"contacts_src_json = json.dumps({py_literal(contacts_final_parsed)}, ensure_ascii=False)",
                    "",
                ]
            else:
                # Fall back to Template Colab contacts_initial_db
                try:
                    contacts_dict = parse_initial_db(template_row.get('contacts_initial_db'))
                except Exception:
                    contacts_dict = {}
                L += [
                    "# Ensure contacts_src_json for WhatsApp final stage (fallback from Template Colab contacts_initial_db)",
                    f"contacts_src_json = json.dumps({py_literal(contacts_dict)}, ensure_ascii=False)",
                    "",
                ]

        # --- Append FINAL-DB porting function code (if any) ---
        code_str = code_map_final.get(svc, "")
        if code_str:
            code_str = reescape_newlines_inside_string_literals(code_str).strip()
            date_upd, resp = meta_map_final.get(svc, ("", ""))
            L += [
                f"# ==== Final-DB porting code for service: {svc} (from live sheet: function_to_translate_json_finalDB) ====",
                f"# Using latest FINAL-DB code for '{svc}' which was updated on {date_upd} by {resp}",
                code_str,
                "",
            ]
        else:
            L += [f"# (No final-DB code in code sheet for service '{svc}')", ""]

        # Use SAME call as initial stage
        for ln in spec.get("pre_call_lines", []): L.append(ln)
        if spec.get("pre_call_lines"): L.append("")
        calls.append(spec["call"])

    if calls:
        L += ["# Execute final porting"] + calls
    return new_code_cell("\n".join(L) + "\n")

def build_initial_assertion_comment_cell(
    services_for_code: List[str],
    final_services: List[str],
    template_row: Dict[str, str],
    working_row: Dict[str, str],
    code_map_final: Dict[str, str],
) -> nbformat.NotebookNode:
    lines: List[str] = []
    lines.append("# === Notebook summary (commented; no execution) ===")
    lines.append("# INITIAL DB → services (detected from *_initial_db columns) and input columns used:")
    if services_for_code:
        for svc in services_for_code:
            spec = PORTING_SPECS.get(svc, {})
            cols = [c for (c, _var, _d) in spec.get("json_vars", [])]
            present = [c for c in cols if str(template_row.get(c, "")).strip()]
            lines.append(f"#   - {svc}: columns={cols or '[]'} present={present or '[]'}")
    else:
        lines.append("#   - (none)")

    lines.append("#")
    lines.append("# FINAL DB → requested services and availability:")
    if final_services:
        for raw in final_services:
            svc = normalize_service_token(raw)
            col = final_db_col_for_service(svc)
            has_json = bool(str(working_row.get(col, "")).strip())
            has_code = bool(code_map_final.get(svc, "").strip())
            extra = ""
            if svc == "whatsapp":
                contacts_final_col = final_db_col_for_service("contacts")
                has_contacts_final = bool(str(working_row.get(contacts_final_col, "")).strip())
                if has_contacts_final:
                    extra = "  (WhatsApp will use Working Sheet 'contacts_final_db')"
                else:
                    extra = "  (WhatsApp falls back to Template Colab 'contacts_initial_db')"
            lines.append(f"#   - {svc}: final_db_col='{col}', json_present={has_json}, final_code_present={has_code}{extra}")
    else:
        lines.append("#   - (none)")

    lines.append("#")
    lines.append("# SERVICE CHANGES SUMMARY (requested vs expected):")
    lines.append("#   - requested: value(s) in Working Sheet column 'final_state_changes_needed'")
    lines.append("#   - applied: executed during this notebook's 'Action' block using the same porting calls.")
    lines.append("#   - NOTE: This is an informational comment; verify actual results below in Final Assertion.")

    return new_code_cell("\n".join(lines) + "\n")

def build_final_assertion_cell(working_row: Dict[str, str]) -> nbformat.NotebookNode:
    mod_code = (working_row.get(MODIFIED_FINAL_ASSERTION_COL_NAME) or "").strip()
    base_code = (working_row.get(FINAL_ASSERTION_COL_NAME) or "").strip()
    chosen = mod_code if mod_code else base_code
    chosen = reescape_newlines_inside_string_literals(chosen).strip()
    return new_code_cell(chosen + ("\n" if chosen else ""))

def build_golden_answer_cell(working_row: Dict[str, str]) -> nbformat.NotebookNode:
    """
    Markdown cell showing the Golden Answer header and the text from 'final_golden_response'.
    """
    golden = (working_row.get("final_golden_response") or "").strip()
    if golden:
        content = "# Golden Answer\n\n " + golden
    else:
        content = "# Golden Answer\n\n### (empty)"
    return new_markdown_cell(content)

def build_empty_block(title: str):
    return [new_markdown_cell(f"# {title}"), new_code_cell("")]

# ---------- Preflight & notebook generator
def preflight_row_ws(template_row: Dict[str, str], selected_services: List[str]) -> Dict[str, Any]:
    issues = {"unknown_services": [], "missing_inputs": [], "json_errors": {}}
    expanded = list(selected_services)
    for s in selected_services:
        spec = SERVICE_SPECS.get(s)
        if spec:
            for req in spec.get("requires", []):
                if req not in expanded:
                    expanded.append(req)
    issues["unknown_services"] = [s for s in expanded if s not in SERVICE_SPECS]

    need = sorted({c for s in expanded for c in PORTING_SPECS.get(s, {}).get("json_vars", [])})
    colnames = [c[0] for c in need]
    for col in colnames:
        v = template_row.get(col, "")
        if not str(v).strip():
            issues["missing_inputs"].append(col)
        else:
            try:
                json.loads(str(v))
            except Exception as e:
                issues["json_errors"][col] = str(e)
    return {"expanded": expanded, "issues": issues}

<<<<<<< HEAD
=======

>>>>>>> 4b7a1337
def _parse_public_tools(public_tools_str: str) -> list[str]:
    """
    Parse the 'public_content_sources_used' string into a normalized list of tool identifiers.
    
    Examples:
        "Google Search" -> ["google_search"]
        "Google Maps" -> ["google_maps_live"]
        "YouTube" -> ["youtube_tool"]
        "Google Search | Google Maps" -> ["google_search", "google_maps_live"]
    """
    if not public_tools_str:
        return []

    # Split on "|" and normalize spacing
    raw_tools = [part.strip() for part in public_tools_str.split("|") if part.strip()]

    # Mapping from  names -> internal identifiers
    mapping = {
        "Google Search": "google_search",
        "Google Maps": "google_maps_live",
        "YouTube": "youtube_tool",
    }

    # Normalize using mapping (skip unknowns gracefully)
    return [mapping[tool] for tool in raw_tools if tool in mapping]


def generate_notebook_for_row_ws(
    working_row: Dict[str, str],
    template_row: Dict[str, str],
    idx: int,
    setup_cell: str,
    pipinstall_cell: str,
    code_map_initial: Dict[str, str],
    meta_map_initial: Dict[str, Tuple[str, str]],
    code_map_final: Dict[str, str],
    meta_map_final: Dict[str, Tuple[str, str]],
) -> Tuple[nbformat.NotebookNode, Dict[str, Any], str]:
    # DATA-DRIVEN initial services
    services_for_code = compute_initial_services_from_template_row(template_row)

    pre = preflight_row_ws(template_row, services_for_code)
    expanded = pre["expanded"]; issues = pre["issues"]

    # API modules list (selected + dependencies)
    api_modules: List[str] = api_modules_for_services(expanded)

    sample_id = (working_row.get("Sample ID") or working_row.get("sample_id") or working_row.get("SampleID") or "").strip() or f"row-{idx}"
    query_txt = (working_row.get("query") or "").strip()
    user_loc = working_row.get("user_location", "")
    query_date = (working_row.get("query_date") or "").strip()
<<<<<<< HEAD
    uploaded_file_url = (working_row.get("video_prompt") or "").strip()
    public_tools = _parse_public_tools((working_row.get("public_content_sources_used") or "").strip())
=======
    public_tools = _parse_public_tools((working_row.get("public_content_sources_used") or "").strip())

>>>>>>> 4b7a1337
    final_services = split_services(working_row.get("final_state_changes_needed", ""))


    nb = new_notebook()
<<<<<<< HEAD
    nb.cells.append(build_metadata_cell(sample_id, query_txt, api_modules, query_date,uploaded_file_url,public_tools))
=======
    nb.cells.append(build_metadata_cell(sample_id, query_txt, api_modules, query_date,public_tools))
>>>>>>> 4b7a1337
    w = build_warnings_cell(issues)
    if w: nb.cells.append(w)
    nb.cells.append(new_markdown_cell("# Set Up"))
    nb.cells.extend(build_setup_cells(setup_cell, pipinstall_cell))

    nb.cells.append(new_markdown_cell("## Import APIs and initiate DBs"))
    nb.cells.append(
        build_import_and_port_cell_ws(
            api_modules=api_modules,
            services_for_code=services_for_code,
            template_row=template_row,
            code_map_initial=code_map_initial,
            meta_map_initial=meta_map_initial,
            user_location_value=user_loc,
            query_date=query_date,
<<<<<<< HEAD
            public_tools=public_tools
=======
            public_tools =public_tools
>>>>>>> 4b7a1337
        )
    )

    # Initial Assertion — commented summary
    nb.cells.append(new_markdown_cell("# Initial Assertion"))
    nb.cells.append(
        build_initial_assertion_comment_cell(
            services_for_code=services_for_code,
            final_services=final_services,
            template_row=template_row,
            working_row=working_row,
            code_map_final=code_map_final,
        )
    )

    # Action block: FINAL DB porting (with imports)
    nb.cells.append(new_markdown_cell("# Action"))
    nb.cells.append(build_action_final_dbs_cell_ws(final_services, working_row, code_map_final, meta_map_final, template_row,public_tools))

    # Golden Answer (markdown) — right after Action, before Final Assertion
    nb.cells.append(build_golden_answer_cell(working_row))

    nb.cells.append(new_markdown_cell("# Final Assertion"))
    nb.cells.append(build_final_assertion_cell(working_row))

    nb.metadata["colab"] = {"provenance": []}
    nb.metadata["language_info"] = {"name": "python"}
    return nb, issues, sample_id

def add_freezegun_block(L,query_date):
    """
    Adds the freezegun code snippet block
    """
    # add freeze gun if we have query_date 
    if not query_date:
        return L

    # verify the query_date is in valid format 
    try:
        parser.parse(query_date)
    except Exception as e:
        print(f"Failed to parse query date : {query_date} | skipping freezegun ..")
        return L
    
    # Add Freezegun as first import
    L.append("### Freezegun Block Start")
    L.append("import freezegun")
    L.append("from freezegun import freeze_time")
    L.append("")  # Empty line for readability
    # Add the start_frozen_time function definition
    L.extend([
        "def start_frozen_time(current_date):",
        '    """',
        '    Starts a frozen time context using freezegun.',
        '    """',
        '    ignore_pkgs = {\"ipykernel\", \"ipyparallel\", \"ipython\", \"jupyter-server\"}',
        '    freezegun.configure(extend_ignore_list=list(ignore_pkgs))',
        '    freezer = freeze_time(current_date)',
        '    freezer.start()',
        '    return freezer',
        ""  # Empty line after function
    ])
    L.append(f'current_time = "{query_date}"')
    L.append("start_frozen_time(current_time)")
    L.append("from datetime import datetime")
    L.append('print("--> FROZEN TIME:", datetime.now())')
    L.append("### Freezegun Block End")
    L.append("")  # Empty line for readability

    return L

def add_gemini_keys(L, public_tools):
    if public_tools:
        if GEMINI_API_KEY and DEFAULT_GEMINI_MODEL_NAME and LIVE_API_URL:
            # Add Gemini keys if only public tools are used
            L.append("### Public Live Tools Env")
            L.append("import os")
            L.append(f"os.environ['GEMINI_API_KEY'] = '{GEMINI_API_KEY}'")
            L.append(f"os.environ['GOOGLE_API_KEY'] = '{GEMINI_API_KEY}'")
            L.append(f"os.environ['DEFAULT_GEMINI_MODEL_NAME'] = '{DEFAULT_GEMINI_MODEL_NAME}'")
            L.append(f"os.environ['LIVE_API_URL'] = '{LIVE_API_URL}'")
        else:
            raise ValueError(
                "Failed to generate templates. "
                "Required `GEMINI_API_KEY` & `DEFAULT_GEMINI_MODEL_NAME` to use public tools."
            )
    return L

def add_gemini_keys(L, public_tools):
    if public_tools:
        if GEMINI_API_KEY and DEFAULT_GEMINI_MODEL_NAME and LIVE_API_URL:
            # Add Gemini keys if only public tools are used
            L.append("### Public Live Tools Env")
            L.append("import os")
            L.append(f"os.environ['GEMINI_API_KEY'] = '{GEMINI_API_KEY}'")
            L.append(f"os.environ['GOOGLE_API_KEY'] = '{GEMINI_API_KEY}'")
            L.append(f"os.environ['DEFAULT_GEMINI_MODEL_NAME'] = '{DEFAULT_GEMINI_MODEL_NAME}'")
            L.append(f"os.environ['LIVE_API_URL'] = '{LIVE_API_URL}'")
        else:
            raise ValueError(
                "Failed to generate templates. "
                "Required `GEMINI_API_KEY` & `DEFAULT_GEMINI_MODEL_NAME` to use public tools."
            )
    return L


# ---------- Parallel worker
def build_and_upload_worker(
    idx: int,
    working_row: Dict[str, str],
    template_row: Dict[str, str],
    setup_cell: str,
    pipinstall_cell: str,
    code_map_initial: Dict[str, str],
    meta_map_initial: Dict[str, Tuple[str, str]],
    code_map_final: Dict[str, str],
    meta_map_final: Dict[str, Tuple[str, str]],
    out_folder_id: str,
):
    task_id = (working_row.get("task_id") or f"row-{idx}").strip() or f"row-{idx}"
    try:
        nb, issues, sample_id = generate_notebook_for_row_ws(
            working_row, template_row, idx, setup_cell, pipinstall_cell,
            code_map_initial, meta_map_initial, code_map_final, meta_map_final
        )
        safe_name = re.sub(r"[\\/:*?\"<>|]+", "_", sample_id).strip() or f"row-{idx}"
        fname = f"{safe_name}.ipynb"
        _, colab_url = upload_notebook_to_drive_with_retries(out_folder_id, fname, nb)
        services_required_for_summary = (working_row.get("services_needed") or "").strip()
        return (idx, sample_id, task_id, services_required_for_summary, colab_url, issues, None)
    except Exception as e:
        tb = traceback.format_exc()
        log.error("Worker failed for task_id=%s: %s\n%s", task_id, e, tb)
        sample_id = (working_row.get("Sample ID") or f"row-{idx}").strip()
        return (idx, sample_id, task_id, (working_row.get("services_needed") or "").strip(), "", None, e)

# ---------- Main
def main():
    if not SPREADSHEET_ID:
        raise RuntimeError("SPREADSHEET_ID is required. Set os.environ['SPREADSHEET_ID'] before running.")
    if not CODE_SHEET_NAME:
        raise RuntimeError("CODE_SHEET_NAME is required. Set os.environ['CODE_SHEET_NAME'].")

    setup_cell, pipinstall_cell = mount_and_import_codebase()
    log.info("Mounted Drive and imported static setup cells from %s", CODEBASE_ROOT)

    drive, sheets = auth_services()
    log.info("Authenticated to Google Drive & Sheets APIs.")

    out_folder_id = resolve_output_folder_id(drive, WS_OUT_FOLDER_NAME, CODEBASE_FOLDER_NAME)
    log.info("Output notebooks Drive folder id: %s", out_folder_id)
    empty_drive_folder(drive, out_folder_id)

    ws_name = SOURCE_WORKING_SHEET_NAME or get_first_sheet_title(sheets, SPREADSHEET_ID)
    log.info("Reading Working Sheet rows from '%s' (spreadsheet id: %s)", ws_name, SPREADSHEET_ID)
    _, ws_rows = read_sheet_as_dicts(sheets, SPREADSHEET_ID, ws_name)
    if not ws_rows:
        log.warning("No data found in Working Sheet.")
        return
    log.info("Loaded %d working rows.", len(ws_rows))

    templ_name = SOURCE_SHEET_NAME or get_first_sheet_title(sheets, SPREADSHEET_ID)
    log.info("Reading Template Colab rows from '%s'", templ_name)
    _, templ_rows = read_sheet_as_dicts(sheets, SPREADSHEET_ID, templ_name)
    templ_by_task: Dict[str, Dict[str, str]] = { (r.get("task_id") or "").strip(): r for r in templ_rows if (r.get("task_id") or "").strip() }

    code_sheet_id = CODE_SPREADSHEET_ID
    log.info("Reading INITIAL porting code from '%s' (spreadsheet id: %s)", CODE_SHEET_NAME, code_sheet_id)
    code_map_initial, meta_map_initial = build_service_code_map_with_logs(
        sheets,
        spreadsheet_id=code_sheet_id,
        code_sheet_name=CODE_SHEET_NAME,
        code_col_candidates=["function_to_translate_json","code","porting_code","port_code"],
    )
    log.info("Prepared INITIAL porting code for %d services.", len(code_map_initial))

    log.info("Reading FINAL-DB porting code from '%s' (spreadsheet id: %s)", CODE_SHEET_NAME, code_sheet_id)
    code_map_final, meta_map_final = build_service_code_map_with_logs(
        sheets,
        spreadsheet_id=code_sheet_id,
        code_sheet_name=CODE_SHEET_NAME,
        code_col_candidates=["function_to_translate_json_finalDB","final_db_code","final_porting_code"],
    )
    log.info("Prepared FINAL-DB porting code for %d services.", len(code_map_final))

    start = time.time()
    rows_for_summary: List[Tuple[int, str, str, str, str]] = []
    problems_cnt = 0

    work_items = []
    for i, wrow in enumerate(ws_rows, start=1):
        task_id = (wrow.get("task_id") or f"row-{i}").strip() or f"row-{i}"
        trow = templ_by_task.get(task_id, {})
        work_items.append((i, wrow, trow))

    log.info("Starting parallel build/upload with %d worker(s)…", MAX_WORKERS)
    with ThreadPoolExecutor(max_workers=MAX_WORKERS, thread_name_prefix="ws") as ex:
        futures = [
            ex.submit(
                build_and_upload_worker,
                i, wrow, trow,
                setup_cell, pipinstall_cell,
                code_map_initial, meta_map_initial,
                code_map_final,  meta_map_final,
                out_folder_id,
            )
            for (i, wrow, trow) in work_items
        ]

        for fut in as_completed(futures):
            idx, sample_id, task_id, services_required, colab_url, issues, err = fut.result()
            if err is None:
                rows_for_summary.append((idx, sample_id, task_id, services_required, colab_url))
                if issues and (issues.get("unknown_services") or issues.get("missing_inputs") or issues.get("json_errors")):
                    problems_cnt += 1
                    if issues["unknown_services"]:
                        log.warning("Unknown services for %s: %s", task_id, ", ".join(issues["unknown_services"]))
                    if issues["missing_inputs"]:
                        log.warning("Missing inputs for %s: %s", task_id, ", ".join(issues["missing_inputs"]))
                    if issues["json_errors"]:
                        for col, err_txt in issues["json_errors"].items():
                            log.warning("JSON error in %s for %s: %s", col, task_id, err_txt)
                log.info("✔ Uploaded %s (%s) → %s", sample_id, task_id, colab_url)
            else:
                problems_cnt += 1
                rows_for_summary.append((idx, sample_id, task_id, services_required, ""))  # keep row; empty URL on failure
                log.error("✖ Failed %s / %s (kept in summary with empty URL).", sample_id, task_id)

    rows_for_summary.sort(key=lambda x: x[0])
    rows_final = [[sample_id, task_id, services, url] for _, sample_id, task_id, services, url in rows_for_summary]

    sheets = build("sheets", "v4")
    upsert_summary_sheet_ws(sheets, SPREADSHEET_ID, SUMMARY_SHEET_NAME_WORKING_AUTOMATION, rows_final)

    elapsed = time.time() - start
    log.info("Parallel generation complete in %.1fs with %d problem row(s).", elapsed, problems_cnt)

# if __name__ == "__main__":
#     main()<|MERGE_RESOLUTION|>--- conflicted
+++ resolved
@@ -21,10 +21,7 @@
 SOURCE_SHEET_NAME    = os.environ.get("SOURCE_SHEET_NAME", "Template Colab").strip()
 SOURCE_WORKING_SHEET_NAME = os.environ.get("SOURCE_WORKING_SHEET_NAME", "Working_Sheet").strip()
 
-<<<<<<< HEAD
-=======
-
->>>>>>> 4b7a1337
+
 CODE_SPREADSHEET_ID  = "1nY7dC2pn4dQcBdRH3Ar5o1d0rv9UOOW_kXRamzN8GCM" # optional
 CODE_SHEET_NAME      = os.environ.get("CODE_SHEET_NAME", "Translate_JSONs").strip()
 
@@ -557,7 +554,6 @@
         sheets.spreadsheets().batchUpdate(spreadsheetId=spreadsheet_id, body={"requests": req}).execute()
 
 # ---------- Notebook builders
-<<<<<<< HEAD
 def build_metadata_cell(
     sample_id: str,
     query_text: str,
@@ -566,17 +562,10 @@
     uploaded_file_url: str = "",
     public_tools:list[str] = []
 ):
-=======
-def build_metadata_cell(sample_id: str, query_text: str, api_modules: List[str], query_date: str,public_tools:list[str]):
->>>>>>> 4b7a1337
     # Parse query_date similar to Freezegun logic: validate with dateutil.parser; if invalid, omit.
     dt_value = ""
     if query_date:
         dt_value = re.sub(r"^[\*'\s]+", "", query_date).strip()
-<<<<<<< HEAD
-
-=======
->>>>>>> 4b7a1337
     md = [
         f"**Sample ID**: {sample_id}\n\n",
         f"**Query**: {query_text or ''}\n\n",
@@ -638,10 +627,6 @@
     L: List[str] = []
     L.append("# Imports")
     L = add_gemini_keys(L,public_tools)
-<<<<<<< HEAD
-    # Add Freezegun as first import
-=======
->>>>>>> 4b7a1337
     # L = add_freezegun_block(L,query_date)
     for m in api_modules: L.append(f"import {m}")
     for m in public_tools or []: L.append(f"import {m}")
@@ -902,10 +887,6 @@
                 issues["json_errors"][col] = str(e)
     return {"expanded": expanded, "issues": issues}
 
-<<<<<<< HEAD
-=======
-
->>>>>>> 4b7a1337
 def _parse_public_tools(public_tools_str: str) -> list[str]:
     """
     Parse the 'public_content_sources_used' string into a normalized list of tool identifiers.
@@ -957,22 +938,13 @@
     query_txt = (working_row.get("query") or "").strip()
     user_loc = working_row.get("user_location", "")
     query_date = (working_row.get("query_date") or "").strip()
-<<<<<<< HEAD
     uploaded_file_url = (working_row.get("video_prompt") or "").strip()
     public_tools = _parse_public_tools((working_row.get("public_content_sources_used") or "").strip())
-=======
-    public_tools = _parse_public_tools((working_row.get("public_content_sources_used") or "").strip())
-
->>>>>>> 4b7a1337
     final_services = split_services(working_row.get("final_state_changes_needed", ""))
 
 
     nb = new_notebook()
-<<<<<<< HEAD
     nb.cells.append(build_metadata_cell(sample_id, query_txt, api_modules, query_date,uploaded_file_url,public_tools))
-=======
-    nb.cells.append(build_metadata_cell(sample_id, query_txt, api_modules, query_date,public_tools))
->>>>>>> 4b7a1337
     w = build_warnings_cell(issues)
     if w: nb.cells.append(w)
     nb.cells.append(new_markdown_cell("# Set Up"))
@@ -988,11 +960,7 @@
             meta_map_initial=meta_map_initial,
             user_location_value=user_loc,
             query_date=query_date,
-<<<<<<< HEAD
             public_tools=public_tools
-=======
-            public_tools =public_tools
->>>>>>> 4b7a1337
         )
     )
 
